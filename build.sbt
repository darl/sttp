// shadow sbt-scalajs' crossProject and CrossType from Scala.js 0.6.x
import sbtcrossproject.CrossPlugin.autoImport.{crossProject, CrossType}
import sbtrelease.ReleaseStateTransformations._
import sbtrelease.ReleasePlugin.autoImport._
import com.softwaremill.Publish.Release.updateVersionInDocs

val scala2_11 = "2.11.12"
val scala2_12 = "2.12.10"
val scala2_13 = "2.13.1"

lazy val testServerPort = settingKey[Int]("Port to run the http test server on (used by JS tests)")
lazy val startTestServer = taskKey[Unit]("Start a http server used by tests (used by JS tests)")
lazy val is2_11 = settingKey[Boolean]("Is the scala version 2.11.")
lazy val is2_11_or_2_12 = settingKey[Boolean]("Is the scala version 2.11 or 2.12.")
lazy val is2_12_or_2_13 = settingKey[Boolean]("Is the scala version 2.12 or 2.12.")
lazy val is2_13 = settingKey[Boolean]("Is the scala version 2.13.")
lazy val javaVersion = settingKey[VersionNumber]("Java version")

val silencerVersion = "1.4.4"

val commonSettings = commonSmlBuildSettings ++ ossPublishSettings ++ Seq(
  organization := "com.softwaremill.sttp.client",
  // needed on sbt 1.3, but (for some unknown reason) only on 2.11.x
  closeClassLoaders := !scalaVersion.value.startsWith("2.11."),
  // cross-release doesn't work when subprojects have different cross versions
  // work-around from https://github.com/sbt/sbt-release/issues/214
  releaseProcess := Seq(
    checkSnapshotDependencies,
    inquireVersions,
    // publishing locally so that the pgp password prompt is displayed early
    // in the process
    releaseStepCommandAndRemaining("+publishLocalSigned"),
    releaseStepCommandAndRemaining("+clean"),
    releaseStepCommandAndRemaining("+test"),
    setReleaseVersion,
    updateVersionInDocs(organization.value),
    commitReleaseVersion,
    tagRelease,
    releaseStepCommandAndRemaining("+publishSigned"),
    releaseStepCommand("sonatypeBundleRelease"),
    setNextVersion,
    commitNextVersion,
    pushChanges
  ),
  is2_11 := scalaVersion.value.startsWith("2.11."),
  is2_11_or_2_12 := scalaVersion.value.startsWith("2.11.") || scalaVersion.value.startsWith("2.12."),
  is2_12_or_2_13 := scalaVersion.value.startsWith("2.12.") || scalaVersion.value.startsWith("2.13."),
  is2_13 := scalaVersion.value.startsWith("2.13."),
  javaVersion := VersionNumber(sys.props("java.specification.version")),
  libraryDependencies ++= Seq(
    compilerPlugin("com.github.ghik" % "silencer-plugin" % silencerVersion cross CrossVersion.full),
    "com.github.ghik" % "silencer-lib" % silencerVersion % Provided cross CrossVersion.full
  )
)

// an ugly work-around for https://github.com/sbt/sbt/issues/3465
// even if a project is 2.11-only, we fake that it's also 2.12/2.13-compatible
val only2_11settings = Seq(
  publishArtifact := is2_11.value,
  skip := !is2_11.value,
  skip in compile := !is2_11.value,
  skip in publish := !is2_11.value,
  libraryDependencies := (if (is2_11.value) libraryDependencies.value else Nil)
)

val only2_11_and_2_12_settings = Seq(
  publishArtifact := is2_11_or_2_12.value,
  skip := !is2_11_or_2_12.value,
  skip in compile := !is2_11_or_2_12.value,
  skip in publish := !is2_11_or_2_12.value,
  libraryDependencies := (if (is2_11_or_2_12.value) libraryDependencies.value else Nil)
)

val only2_12_and_2_13_settings = Seq(
  publishArtifact := is2_12_or_2_13.value,
  skip := !is2_12_or_2_13.value,
  skip in compile := !is2_12_or_2_13.value,
  skip in publish := !is2_12_or_2_13.value,
  libraryDependencies := (if (is2_12_or_2_13.value) libraryDependencies.value else Nil)
)

val only2_13andJava11 = Seq(
  publishArtifact := (is2_13.value && VersionNumber("11") == javaVersion.value),
  skip := (is2_11_or_2_12.value || VersionNumber("11") != javaVersion.value),
  skip in compile := (is2_11_or_2_12.value || VersionNumber("11") != javaVersion.value),
  skip in publish := (is2_11_or_2_12.value || VersionNumber("11") != javaVersion.value)
)

val commonJvmJsSettings = commonSettings ++ Seq(
  scalaVersion := scala2_11,
  crossScalaVersions := Seq(scalaVersion.value, scala2_12, scala2_13)
)

val commonJvmSettings = commonJvmJsSettings ++ Seq(
  scalacOptions ++= Seq("-target:jvm-1.8")
)

val commonJsSettings = commonJvmJsSettings ++ Seq(
  // slow down for CI
  parallelExecution in Test := false,
  // https://github.com/scalaz/scalaz/pull/1734#issuecomment-385627061
  scalaJSLinkerConfig ~= {
    _.withBatchMode(System.getenv("CONTINUOUS_INTEGRATION") == "true")
  },
  scalacOptions in Compile ++= {
    if (isSnapshot.value) Seq.empty
    else
      Seq {
        val dir = project.base.toURI.toString.replaceFirst("[^/]+/?$", "")
        val url = "https://raw.githubusercontent.com/softwaremill/sttp"
        s"-P:scalajs:mapSourceURI:$dir->$url/v${version.value}/"
      }
  }
)

val commonNativeSettings = commonSettings ++ Seq(
  scalaVersion := scala2_11,
  crossScalaVersions := Seq(scala2_11),
  nativeLinkStubs := true
)

// run JS tests inside Chrome, due to jsdom not supporting fetch
lazy val browserTestSettings = Seq(
  jsEnv in Test := {
    val debugging = false // set to true to help debugging

    new org.scalajs.jsenv.selenium.SeleniumJSEnv(
      {
        val options = new org.openqa.selenium.chrome.ChromeOptions()
        val args = Seq(
          "auto-open-devtools-for-tabs", // devtools needs to be open to capture network requests
          "no-sandbox",
          "allow-file-access-from-files" // change the origin header from 'null' to 'file'
        ) ++ (if (debugging) Seq.empty else Seq("headless"))
        options.addArguments(args: _*)
        val capabilities = org.openqa.selenium.remote.DesiredCapabilities.chrome()
        capabilities.setCapability(org.openqa.selenium.chrome.ChromeOptions.CAPABILITY, options)
        capabilities
      },
      org.scalajs.jsenv.selenium.SeleniumJSEnv.Config().withKeepAlive(debugging)
    )
  }
)

// start a test server before running tests; this is required as JS tests run inside a nodejs/browser environment
def testServerSettings(config: Configuration) = Seq(
  test in config := (test in config)
    .dependsOn(
      startTestServer in Test in Project("core", file("core"))
    )
    .value,
  testOnly in config := (testOnly in config)
    .dependsOn(
      startTestServer in Test in Project("core", file("core"))
    )
    .evaluated,
  testOptions in config += Tests.Setup(() => {
    val port = (testServerPort in Test in Project("core", file("core"))).value
    PollingUtils.waitUntilServerAvailable(new URL(s"http://localhost:$port"))
  })
)

val circeVersion: Option[(Long, Long)] => String = {
  case Some((2, 11)) => "0.11.1"
  case _             => "0.12.1"
}

val akkaHttp = "com.typesafe.akka" %% "akka-http" % "10.1.11"
val akkaStreams = "com.typesafe.akka" %% "akka-stream" % "2.5.27"

val scalaTestVersion = "3.1.0"
val scalaNativeTestInterfaceVersion = "0.4.0-M2"
val scalaTestNativeVersion = "3.2.0-M2"
val scalaTest = "org.scalatest" %% "scalatest" % scalaTestVersion

val modelVersion = "1.0.0-RC1"

def dependenciesFor(version: String)(deps: (Option[(Long, Long)] => ModuleID)*): Seq[ModuleID] =
  deps.map(_.apply(CrossVersion.partialVersion(version)))

lazy val rootProjectAggregates: Seq[ProjectReference] = if (sys.env.isDefinedAt("STTP_NATIVE")) {
  println("[info] STTP_NATIVE defined, including sttp-native in the aggregate projects [temporarily disabled]")
  //List(rootJVM, rootJS, rootNative)
  List(rootJVM, rootJS)
} else {
  println("[info] STTP_NATIVE *not* defined, *not* including sttp-native in the aggregate projects")
  List(rootJVM, rootJS)
}

val compileAndTest = "compile->compile;test->test"

lazy val rootProject = (project in file("."))
  .settings(commonSettings: _*)
  // setting version to 2.11 so that cross-releasing works. Don't ask why.
  .settings(skip in publish := true, name := "sttp", scalaVersion := scala2_11, crossScalaVersions := Seq())
  .aggregate(rootProjectAggregates: _*)

lazy val rootJVM = project
  .in(file(".jvm"))
  .settings(commonJvmJsSettings: _*)
  .settings(skip in publish := true, name := "sttpJVM")
  .aggregate(
    coreJVM,
    catsJVM,
    fs2JVM,
    monixJVM,
    scalaz,
    zio,
    // might fail due to // https://github.com/akka/akka-http/issues/1930
    akkaHttpBackend,
    asyncHttpClientBackend,
    asyncHttpClientFutureBackend,
    asyncHttpClientScalazBackend,
    asyncHttpClientZioBackend,
    asyncHttpClientZioStreamsBackend,
    asyncHttpClientMonixBackend,
    asyncHttpClientCatsBackend,
    asyncHttpClientFs2Backend,
    okhttpBackend,
    okhttpMonixBackend,
    http4sBackend,
    jsonCommonJVM,
    circeJVM,
    json4s,
    sprayJson,
    playJsonJVM,
    braveBackend,
    openTracingBackend,
    prometheusBackend,
    httpClientBackend,
    httpClientMonixBackend,
    finagleBackend,
    examples
  )

lazy val rootJS = project
  .in(file(".js"))
  .settings(commonJvmJsSettings: _*)
  .settings(skip in publish := true, name := "sttpJS")
  .aggregate(coreJS, catsJS, fs2JS, monixJS, jsonCommonJS, circeJS, playJsonJS)

lazy val rootNative = project
  .in(file(".native"))
  .settings(commonNativeSettings: _*)
  .settings(skip in publish := true, name := "sttpNative")
  .aggregate(coreNative)

lazy val core = crossProject(JSPlatform, JVMPlatform, NativePlatform)
  .withoutSuffixFor(JVMPlatform)
  .crossType(CrossType.Full)
  .in(file("core"))
  .jvmSettings(commonJvmSettings: _*)
  .jsSettings(commonJsSettings: _*)
  .nativeSettings(commonNativeSettings: _*)
  .settings(
    name := "core",
    publishArtifact in Test := true // allow implementations outside of this repo
  )
  .jsSettings(
    libraryDependencies ++= Seq(
      "com.softwaremill.sttp.model" %%% "core" % modelVersion,
      "org.scalatest" %%% "scalatest" % scalaTestVersion % Test
    ),
    jsDependencies ++= Seq(
      "org.webjars.npm" % "spark-md5" % "3.0.0" % Test / "spark-md5.js" minified "spark-md5.min.js"
    )
  )
  .jsSettings(browserTestSettings)
  .jsSettings(testServerSettings(Test))
  .nativeSettings(testServerSettings(Test))
  .nativeSettings(
    libraryDependencies ++= Seq(
      "com.softwaremill.sttp.model" %%% "core" % modelVersion,
      "org.scala-native" %%% "test-interface" % scalaNativeTestInterfaceVersion % Test,
      "org.scalatest" %%% "scalatest-shouldmatchers" % scalaTestNativeVersion % Test,
      "org.scalatest" %%% "scalatest-flatspec" % scalaTestNativeVersion % Test,
      "org.scalatest" %%% "scalatest-freespec" % scalaTestNativeVersion % Test,
      "org.scalatest" %%% "scalatest-funsuite" % scalaTestNativeVersion % Test
    )
  )
  .nativeSettings(only2_11settings)
  .jvmSettings(
    libraryDependencies ++= Seq(
      "com.softwaremill.sttp.model" %% "core" % modelVersion,
      akkaHttp % Test,
      "ch.megard" %% "akka-http-cors" % "0.4.2" % Test,
      akkaStreams % Test,
      "org.scala-lang" % "scala-compiler" % scalaVersion.value % Test,
      scalaTest % Test
    ),
    // the test server needs to be started before running any JS tests
    // `reStart` cannot be scoped so it can't be only added to Test
    mainClass in reStart := Some("sttp.client.testing.HttpServer"),
    reStartArgs in reStart := Seq(s"${(testServerPort in Test).value}"),
    fullClasspath in reStart := (fullClasspath in Test).value,
    testServerPort in Test := 51823,
    startTestServer in Test := reStart.toTask("").value
  )
lazy val coreJS = core.js
lazy val coreJVM = core.jvm
lazy val coreNative = core.native

//----- implementations
lazy val cats = crossProject(JSPlatform, JVMPlatform)
  .withoutSuffixFor(JVMPlatform)
  .crossType(CrossType.Pure)
  .in(file("implementations/cats"))
  .jvmSettings(commonJvmSettings: _*)
  .jsSettings(commonJsSettings: _*)
  .settings(
    name := "cats",
    publishArtifact in Test := true,
    libraryDependencies ++= Seq(
      "org.typelevel" %%% "cats-effect" % "2.0.0"
    )
  )
lazy val catsJS = cats.js.dependsOn(coreJS % compileAndTest)
lazy val catsJVM = cats.jvm.dependsOn(coreJVM % compileAndTest)

val fs2Version = "2.1.0"
lazy val fs2 = crossProject(JSPlatform, JVMPlatform)
  .withoutSuffixFor(JVMPlatform)
  .crossType(CrossType.Pure)
  .in(file("implementations/fs2"))
  .jvmSettings(commonJvmSettings: _*)
  .jsSettings(commonJsSettings: _*)
  .settings(
    name := "fs2",
    publishArtifact in Test := true,
    libraryDependencies ++= Seq(
      "co.fs2" %%% "fs2-core" % fs2Version
    )
  )
lazy val fs2JS = fs2.js.dependsOn(coreJS % compileAndTest)
lazy val fs2JVM = fs2.jvm.dependsOn(coreJVM % compileAndTest)

lazy val monix = crossProject(JSPlatform, JVMPlatform)
  .withoutSuffixFor(JVMPlatform)
  .crossType(CrossType.Full)
  .in(file("implementations/monix"))
  .jvmSettings(commonJvmSettings: _*)
  .jvmSettings(
    libraryDependencies ++= Seq("io.monix" %% "monix-nio" % "0.0.7")
  )
  .jsSettings(commonJsSettings: _*)
  .jsSettings(browserTestSettings)
  .jsSettings(testServerSettings(Test))
  .settings(
    name := "monix",
    publishArtifact in Test := true,
    libraryDependencies ++= Seq("io.monix" %%% "monix" % "3.1.0")
  )
lazy val monixJS = monix.js.dependsOn(coreJS % compileAndTest)
lazy val monixJVM = monix.jvm.dependsOn(coreJVM % compileAndTest)

lazy val zio: Project = (project in file("implementations/zio"))
  .settings(commonJvmSettings: _*)
  .settings(
    name := "zio",
    publishArtifact in Test := true,
    libraryDependencies ++= Seq(
      "dev.zio" %% "zio" % "1.0.0-RC17"
    )
  )
  .dependsOn(coreJVM % compileAndTest)

lazy val scalaz: Project = (project in file("implementations/scalaz"))
  .settings(commonJvmSettings: _*)
  .settings(
    name := "scalaz",
    publishArtifact in Test := true,
    libraryDependencies ++= Seq("org.scalaz" %% "scalaz-concurrent" % "7.2.30")
  )
  .dependsOn(coreJVM % compileAndTest)

//----- backends
//-- akka
lazy val akkaHttpBackend: Project = (project in file("akka-http-backend"))
  .settings(commonJvmSettings: _*)
  .settings(
    name := "akka-http-backend",
    libraryDependencies ++= Seq(
      akkaHttp,
      // provided as we don't want to create a transitive dependency on a specific streams version,
      // just as akka-http doesn't
      akkaStreams % "provided"
    )
  )
  .dependsOn(coreJVM % compileAndTest)

//-- async http client
lazy val asyncHttpClientBackend: Project =
  (project in file("async-http-client-backend"))
    .settings(commonJvmSettings: _*)
    .settings(
      name := "async-http-client-backend",
      libraryDependencies ++= Seq(
        "org.asynchttpclient" % "async-http-client" % "2.10.4"
      )
    )
    .dependsOn(coreJVM % compileAndTest)

def asyncHttpClientBackendProject(proj: String): Project = {
  Project(s"asyncHttpClientBackend${proj.capitalize}", file(s"async-http-client-backend/$proj"))
    .settings(commonJvmSettings: _*)
    .settings(name := s"async-http-client-backend-$proj")
    .dependsOn(asyncHttpClientBackend % compileAndTest)
}

lazy val asyncHttpClientFutureBackend: Project =
  asyncHttpClientBackendProject("future")
    .dependsOn(coreJVM % compileAndTest)

lazy val asyncHttpClientScalazBackend: Project =
  asyncHttpClientBackendProject("scalaz")
    .dependsOn(scalaz % compileAndTest)

lazy val asyncHttpClientZioBackend: Project =
  asyncHttpClientBackendProject("zio")
    .dependsOn(zio % compileAndTest)

lazy val asyncHttpClientZioStreamsBackend: Project =
  asyncHttpClientBackendProject("zio-streams")
    .settings(
      libraryDependencies ++= Seq(
        "dev.zio" %% "zio-streams" % "1.0.0-RC17",
        "dev.zio" %% "zio-interop-reactivestreams" % "1.0.3.5-RC2"
      )
    )
    .dependsOn(zio % compileAndTest)

lazy val asyncHttpClientMonixBackend: Project =
  asyncHttpClientBackendProject("monix")
    .dependsOn(monixJVM % compileAndTest)

lazy val asyncHttpClientCatsBackend: Project =
  asyncHttpClientBackendProject("cats")
    .dependsOn(catsJVM % compileAndTest)

lazy val asyncHttpClientFs2Backend: Project =
  asyncHttpClientBackendProject("fs2")
    .settings(
      libraryDependencies ++= Seq(
        "co.fs2" %% "fs2-reactive-streams" % fs2Version,
        "co.fs2" %% "fs2-io" % fs2Version
      )
    )
    .dependsOn(catsJVM % compileAndTest)
    .dependsOn(fs2JVM % compileAndTest)

//-- okhttp
lazy val okhttpBackend: Project = (project in file("okhttp-backend"))
  .settings(commonJvmSettings: _*)
  .settings(
    name := "okhttp-backend",
    libraryDependencies ++= Seq(
<<<<<<< HEAD
      "com.squareup.okhttp3" % "okhttp" % "4.3.1"
=======
      "com.squareup.okhttp3" % "okhttp" % "4.3.0"
>>>>>>> 4bfef369
    )
  )
  .dependsOn(coreJVM % compileAndTest)

def okhttpBackendProject(proj: String): Project = {
  Project(s"okhttpBackend${proj.capitalize}", file(s"okhttp-backend/$proj"))
    .settings(commonJvmSettings: _*)
    .settings(name := s"okhttp-backend-$proj")
    .dependsOn(okhttpBackend)
}

lazy val okhttpMonixBackend: Project =
  okhttpBackendProject("monix")
    .dependsOn(monixJVM % compileAndTest)

//-- http4s
lazy val http4sBackend: Project = (project in file("http4s-backend"))
  .settings(commonJvmSettings: _*)
  .settings(
    name := "http4s-backend",
    libraryDependencies ++= Seq(
      "org.http4s" %% "http4s-blaze-client" % "0.21.0-RC1"
    )
  )
  .settings(only2_12_and_2_13_settings)
  .dependsOn(catsJVM, coreJVM % compileAndTest)

//-- httpclient-java11
lazy val httpClientBackend: Project = (project in file("httpclient-backend"))
  .settings(commonJvmSettings: _*)
  .settings(
    name := "httpclient-backend",
    scalacOptions ++= Seq("-J--add-modules", "-Jjava.net.http", "-target:jvm-11")
  )
  .settings(only2_13andJava11)
  .dependsOn(coreJVM % compileAndTest)

def httpClientBackendProject(proj: String): Project = {
  Project(s"httpClientBackend${proj.capitalize}", file(s"httpclient-backend/$proj"))
    .settings(commonJvmSettings: _*)
    .settings(name := s"httpclient-backend-$proj")
    .settings(only2_13andJava11)
    .dependsOn(httpClientBackend % compileAndTest)
}

lazy val httpClientMonixBackend: Project =
  httpClientBackendProject("monix")
    .dependsOn(monixJVM % compileAndTest)

//-- finagle backend
lazy val finagleBackend: Project = (project in file("finagle-backend"))
  .settings(commonJvmSettings: _*)
  .settings(
    name := "finagle-backend",
    libraryDependencies ++= Seq(
      "com.twitter" %% "finagle-http" % "19.12.0"
    )
  )
  .settings(only2_11_and_2_12_settings)
  .dependsOn(coreJVM % compileAndTest)

//----- json
lazy val jsonCommon = crossProject(JSPlatform, JVMPlatform)
  .withoutSuffixFor(JVMPlatform)
  .crossType(CrossType.Pure)
  .in(file("json/common"))
  .jvmSettings(commonJvmSettings: _*)
  .jsSettings(commonJsSettings: _*)
  .settings(
    name := "json-common"
  )

lazy val jsonCommonJVM = jsonCommon.jvm
lazy val jsonCommonJS = jsonCommon.js

lazy val circe = crossProject(JSPlatform, JVMPlatform)
  .withoutSuffixFor(JVMPlatform)
  .crossType(CrossType.Pure)
  .in(file("json/circe"))
  .jvmSettings(commonJvmSettings: _*)
  .jsSettings(commonJsSettings: _*)
  .settings(
    name := "circe",
    libraryDependencies ++= dependenciesFor(scalaVersion.value)(
      "io.circe" %%% "circe-core" % circeVersion(_),
      "io.circe" %%% "circe-parser" % circeVersion(_),
      "io.circe" %%% "circe-generic" % circeVersion(_) % Test,
      _ => "org.scalatest" %%% "scalatest" % scalaTestVersion % Test
    )
  )
  .jsSettings(only2_11_and_2_12_settings) // circe-js for 2.13 fails to run tests with a linking error
lazy val circeJS = circe.js.dependsOn(coreJS, jsonCommonJS)
lazy val circeJVM = circe.jvm.dependsOn(coreJVM, jsonCommonJVM)

lazy val json4sVersion = "3.6.7"

lazy val json4s: Project = (project in file("json/json4s"))
  .settings(commonJvmSettings: _*)
  .settings(
    name := "json4s",
    libraryDependencies ++= Seq(
      "org.json4s" %% "json4s-core" % json4sVersion,
      "org.json4s" %% "json4s-native" % json4sVersion % Test,
      "org.scalatest" %% "scalatest" % scalaTestVersion % Test
    )
  )
  .dependsOn(coreJVM, jsonCommonJVM)

lazy val sprayJson: Project = (project in file("json/spray-json"))
  .settings(commonJvmSettings: _*)
  .settings(
    name := "spray-json",
    libraryDependencies ++= Seq(
      "io.spray" %% "spray-json" % "1.3.5",
      "org.scalatest" %% "scalatest" % scalaTestVersion % Test
    )
  )
  .dependsOn(coreJVM, jsonCommonJVM)

lazy val playJson = crossProject(JSPlatform, JVMPlatform)
  .withoutSuffixFor(JVMPlatform)
  .crossType(CrossType.Pure)
  .in(file("json/play-json"))
  .jsSettings(commonJsSettings: _*)
  .jvmSettings(commonJvmSettings: _*)
  .settings(
    name := "play-json",
    libraryDependencies ++= Seq(
      "com.typesafe.play" %%% "play-json" % "2.7.4",
      "org.scalatest" %%% "scalatest" % scalaTestVersion % Test
    )
  )
lazy val playJsonJS = playJson.js.dependsOn(coreJS, jsonCommonJS)
lazy val playJsonJVM = playJson.jvm.dependsOn(coreJVM, jsonCommonJVM)

lazy val braveVersion = "5.9.1"

lazy val braveBackend: Project = (project in file("metrics/brave-backend"))
  .settings(commonJvmSettings: _*)
  .settings(
    name := "brave-backend",
    libraryDependencies ++= Seq(
      "io.zipkin.brave" % "brave" % braveVersion,
      "io.zipkin.brave" % "brave-instrumentation-http" % braveVersion,
      "io.zipkin.brave" % "brave-instrumentation-http-tests" % braveVersion % Test,
      scalaTest % Test
    )
  )
  .dependsOn(coreJVM)

lazy val openTracingBackend: Project = (project in file("metrics/open-tracing-backend"))
  .settings(commonJvmSettings: _*)
  .settings(
    name := "opentracing-backend",
    libraryDependencies ++= Seq(
      "io.opentracing" % "opentracing-api" % "0.33.0",
      "io.opentracing" % "opentracing-mock" % "0.33.0" % Test,
      scalaTest % Test
    )
  )
  .dependsOn(coreJVM)

lazy val prometheusBackend: Project = (project in file("metrics/prometheus-backend"))
  .settings(commonJvmSettings: _*)
  .settings(
    name := "prometheus-backend",
    libraryDependencies ++= Seq(
      "io.prometheus" % "simpleclient" % "0.8.1",
      scalaTest % Test
    )
  )
  .dependsOn(coreJVM)

lazy val examples: Project = (project in file("examples"))
  .settings(commonJvmSettings: _*)
  .settings(
    name := "examples",
    skip in publish := true,
    libraryDependencies ++= dependenciesFor(scalaVersion.value)(
      "io.circe" %% "circe-generic" % circeVersion(_),
      _ => "org.json4s" %% "json4s-native" % json4sVersion,
      _ => akkaStreams
    )
  )
  .dependsOn(
    coreJVM,
    asyncHttpClientMonixBackend,
    asyncHttpClientZioBackend,
    akkaHttpBackend,
    asyncHttpClientFs2Backend,
    json4s,
    circeJVM
  )<|MERGE_RESOLUTION|>--- conflicted
+++ resolved
@@ -454,11 +454,7 @@
   .settings(
     name := "okhttp-backend",
     libraryDependencies ++= Seq(
-<<<<<<< HEAD
-      "com.squareup.okhttp3" % "okhttp" % "4.3.1"
-=======
       "com.squareup.okhttp3" % "okhttp" % "4.3.0"
->>>>>>> 4bfef369
     )
   )
   .dependsOn(coreJVM % compileAndTest)
