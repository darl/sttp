--- conflicted
+++ resolved
@@ -88,15 +88,10 @@
           case ResponseAsString(encoding) =>
             Try(res.body().source().readString(Charset.forName(encoding)))
           case ResponseAsByteArray => Try(res.body().bytes())
-<<<<<<< HEAD
           case ras @ ResponseAsStream() =>
             responseBodyToStream(res).map(ras.responseIsStream)
-=======
-          case ResponseAsStream() =>
-            Failure(new IllegalStateException("Streaming isn't supported"))
           case ResponseAsFile(file, overwrite) =>
             Try(ResponseAs.saveFile(file, res.body().byteStream(), overwrite))
->>>>>>> ff76a173
         }
     }
 
@@ -133,21 +128,15 @@
       def success(r: R[Response[T]]) = cb(Right(r))
       def error(t: Throwable) = cb(Left(t))
 
-<<<<<<< HEAD
       client
         .newCall(request)
         .enqueue(new Callback {
           override def onFailure(call: Call, e: IOException): Unit =
             error(e)
-=======
-        override def onResponse(call: Call, response: OkHttpResponse): Unit =
-          try promise.success(readResponse(response, r.responseAs))
-          catch { case e: Exception => promise.failure(e) }
-      })
->>>>>>> ff76a173
-
+          
           override def onResponse(call: Call, response: OkHttpResponse): Unit =
-            success(readResponse(response, r.responseAs))
+            try success(readResponse(response, r.responseAs))
+            catch { case e: Exception => error(e) }
         })
     })
   }
